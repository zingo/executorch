--- conflicted
+++ resolved
@@ -43,14 +43,7 @@
   graph.update_descriptor_counts(noop_shader_, /*execute = */ false);
 }
 
-<<<<<<< HEAD
 api::StorageBuffer PrepackNode::create_staging_buffer(ComputeGraph* graph) {
-=======
-void PrepackNode::encode(ComputeGraph* graph) {
-  api::Context* const context = graph->context();
-
-  TensorRef& tref = graph->get_val(tref_).toTensorRef();
->>>>>>> daacbe20
   vTensor& packed = graph->get_val(packed_).toTensor();
 
   // If no TensorRef is provided, create a staging buffer of zeros according to
@@ -73,7 +66,6 @@
 
 void PrepackNode::encode(ComputeGraph* graph) {
   api::Context* const context = graph->context();
-  api::PipelineBarrier pipeline_barrier{};
 
   vTensor& packed = graph->get_val(packed_).toTensor();
   api::StorageBuffer staging = create_staging_buffer(graph);
@@ -100,7 +92,7 @@
   }
 
   // Submit a compute shader that performs a no-op with the packed tensor in
-  // order to trigger a image layout transition from GENERAL to
+  // order to trigger an image layout transition from GENERAL to
   // READ_ONLY_OPTIMAL. This ensures that future uses of the tensor will be
   // bound with the correct image layout.
   {
